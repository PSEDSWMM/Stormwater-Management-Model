name: Build and Test

on:
  push:
    branches: [ release ]
  pull_request:
    branches: [ release ]

env:
  OMP_NUM_THREADS: 1
  BUILD_HOME: build
  TEST_HOME: nrtests

jobs:
  unit_test:
    name: Build and unit test
    runs-on: windows-2019
    defaults:
      run:
        shell: cmd
        working-directory: ci-tools/windows

<<<<<<< HEAD
    env:
      OMP_NUM_THREADS: 1
      PROJECT: swmm
      BUILD_HOME: build
      TEST_HOME: nrtests
=======
    steps:
    - name: Checkout repo
      uses: actions/checkout@v2

    - name: Checkout submodule
      uses: actions/checkout@v2
      with:
        repository: michaeltryby/ci-tools
        path: ci-tools

    - name: Add tar.exe
      if: ${{ runner.os == 'Windows' }}
      shell: pwsh
      run: |
          "C:\Program Files\Git\usr\bin" | Out-File -FilePath $env:GITHUB_PATH -Encoding utf8


    - name: Cache boost
      id: cache-boost
      uses: actions/cache@v2
      env:
        cache_paths: |
            C:/ProgramData/chocolatey/lib/boost-*
            C:/local/boost_*
        pkg_file_hash: ${{ hashFiles('**/windows/packages.config') }}
      with:
        path: ${{ env.cache_paths }}
        key: ${{ runner.os }}-cache-boost-${{ env.pkg_file_hash }}
        restore-keys: |
          ${{ runner.os }}-cache-boost-
          ${{ runner.os }}-cache-
          ${{ runner.os }}-

    - name: Install boost
      if: steps.cache-boost.outputs.cache-hit != 'true'
      env:
        pkg_cmnd: choco install -y packages.config
      run: ${{ env.pkg_cmnd }}

    - name: Build and unit test
      run: make.cmd /t /g "Visual Studio 16 2019"


  reg_test:
    name: Build and reg test
    runs-on: windows-2019
    defaults:
      run:
        shell: cmd
        working-directory: ci-tools/windows
>>>>>>> a8182cb2

    steps:
    - name: Checkout swmm repo
      uses: actions/checkout@v2

    - name: Checkout ci-tools repo
      uses: actions/checkout@v2
      with:
        repository: michaeltryby/ci-tools
        ref: master
        path: ci-tools

    - name: Setup python
      uses: actions/setup-python@v2
      with:
        python-version: '3.7'

    - name: Install requirements
      run: |
        python -m pip install --upgrade pip
        python -m pip install -r requirements-swmm.txt

<<<<<<< HEAD
    - name: Install required system packages
      run: choco install boost-msvc-14.1
        
    - name: Build and unit test
      run: make.cmd /t

    - name: Build for reg test
      run: make.cmd

    - name: Before reg test
=======
    - name: Build
      run: make.cmd /g "Visual Studio 16 2019"

    - name: Before test
>>>>>>> a8182cb2
      env:
        NRTESTS_URL: https://github.com/SWMM-Project/swmm-nrtestsuite
      run: before-nrtest.cmd

<<<<<<< HEAD
    - name: Run reg test
      env:
        BUILD_ID: ${GITHUB_RUN_ID}_${GITHUB_RUN_NUMBER}
      run: run-nrtests.cmd ${{ env.BUILD_ID }}
=======
    - name: Reg test
      run: run-nrtests.cmd %GITHUB_SHA% %GITHUB_RUN_ID%_%GITHUB_RUN_NUMBER%
>>>>>>> a8182cb2

    - name: Upload artifacts
      if: ${{ always() }}
      uses: actions/upload-artifact@v2
      with:
        name: build-test-artifacts
        path: upload/*.*<|MERGE_RESOLUTION|>--- conflicted
+++ resolved
@@ -20,13 +20,6 @@
         shell: cmd
         working-directory: ci-tools/windows
 
-<<<<<<< HEAD
-    env:
-      OMP_NUM_THREADS: 1
-      PROJECT: swmm
-      BUILD_HOME: build
-      TEST_HOME: nrtests
-=======
     steps:
     - name: Checkout repo
       uses: actions/checkout@v2
@@ -77,7 +70,6 @@
       run:
         shell: cmd
         working-directory: ci-tools/windows
->>>>>>> a8182cb2
 
     steps:
     - name: Checkout swmm repo
@@ -100,36 +92,18 @@
         python -m pip install --upgrade pip
         python -m pip install -r requirements-swmm.txt
 
-<<<<<<< HEAD
-    - name: Install required system packages
-      run: choco install boost-msvc-14.1
-        
-    - name: Build and unit test
-      run: make.cmd /t
-
-    - name: Build for reg test
-      run: make.cmd
-
-    - name: Before reg test
-=======
     - name: Build
       run: make.cmd /g "Visual Studio 16 2019"
 
     - name: Before test
->>>>>>> a8182cb2
       env:
         NRTESTS_URL: https://github.com/SWMM-Project/swmm-nrtestsuite
       run: before-nrtest.cmd
 
-<<<<<<< HEAD
     - name: Run reg test
       env:
         BUILD_ID: ${GITHUB_RUN_ID}_${GITHUB_RUN_NUMBER}
       run: run-nrtests.cmd ${{ env.BUILD_ID }}
-=======
-    - name: Reg test
-      run: run-nrtests.cmd %GITHUB_SHA% %GITHUB_RUN_ID%_%GITHUB_RUN_NUMBER%
->>>>>>> a8182cb2
 
     - name: Upload artifacts
       if: ${{ always() }}
