--- conflicted
+++ resolved
@@ -2,15 +2,9 @@
 
 on:
   push:
-<<<<<<< HEAD
     branches: [ master, develop, release, lew-develop ]
   pull_request:
     branches: [ master, develop, release, lew-develop ]
-=======
-    branches: [ master, develop, release ]
-  pull_request:
-    branches: [ master, develop, release ]
->>>>>>> fb1ccc99
 
 env:
   OMP_NUM_THREADS: 1
@@ -100,19 +94,11 @@
     - name: Build
       run: make.cmd /g "Visual Studio 16 2019"
 
-<<<<<<< HEAD
     - name: Before reg test
       env:
         NRTESTS_URL: https://github.com/USEPA/swmm-nrtestsuite
-        BENCHMARK_TAG: v2.1.0-rc.1
+        BENCHMARK_TAG: v2.1.0
       run: before-nrtest.cmd ${{ env.BENCHMARK_TAG }}
-=======
-    - name: Before test
-      env:
-        NRTESTS_URL: https://github.com/SWMM-Project/swmm-nrtestsuite
-        RELEASE_TAG: v2.0.0
-      run: before-nrtest.cmd %RELEASE_TAG%
->>>>>>> fb1ccc99
 
     - name: Reg test
       run: run-nrtests.cmd %GITHUB_RUN_ID%_%GITHUB_RUN_NUMBER%
