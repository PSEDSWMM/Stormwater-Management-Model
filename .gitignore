

<<<<<<< HEAD

.DS_Store

build*/
nrtest*/

*_export.h
=======
build/
>>>>>>> 24b67468

src/outfile/include/*_export.h
src/solver/include/*_export.h

build/
nrtests/<|MERGE_RESOLUTION|>--- conflicted
+++ resolved
@@ -1,6 +1,5 @@
 
 
-<<<<<<< HEAD
 
 .DS_Store
 
@@ -8,9 +7,6 @@
 nrtest*/
 
 *_export.h
-=======
-build/
->>>>>>> 24b67468
 
 src/outfile/include/*_export.h
 src/solver/include/*_export.h
