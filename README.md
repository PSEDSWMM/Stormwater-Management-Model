ORD Stormwater-Management-Model Solver
==================================

Stormwater Management Model (aka "SWMM") solver only


## Build Status
[![Build and Test](../../actions/workflows/build-and-test.yml/badge.svg)](../../actions/workflows/build-and-test.yml)
<<<<<<< HEAD
[![Build Docs](../../actions/workflows/build_docs.yml/badge.svg)](../../actions/workflows/build_docs.yml)
=======
>>>>>>> fb57bf4e

## Disclaimer 
The United States Environmental Protection Agency (EPA) GitHub project code is provided on an "as is" basis and the user assumes responsibility for its use. EPA has relinquished control of the information and no longer has responsibility to protect the integrity, confidentiality, or availability of the information. Any reference to specific commercial products, processes, or services by service mark, trademark, manufacturer, or otherwise, does not constitute or imply their endorsement, recommendation or favoring by EPA. The EPA seal and logo shall not be used in any manner to imply endorsement of any commercial product or activity by EPA or the United States Government.


## Introduction
This is the official SWMM source code repository maintained by US EPA Office of Research and Development, Center For Environmental Solutions & Emergency Response, Water Infrastructure Division located in Cincinnati, Ohio.

SWMM is a dynamic hydrology-hydraulic water quality simulation model. It is used for single event or long-term (continuous) simulation of runoff quantity and quality from primarily urban areas. SWMM source code is written in the C Programming Language and released in the Public Domain.


## Find Out More
The source code distributed here is identical to the code found at the official [SWMM Website](https://www.epa.gov/water-research/storm-water-management-model-swmm).<|MERGE_RESOLUTION|>--- conflicted
+++ resolved
@@ -1,25 +1,23 @@
-ORD Stormwater-Management-Model Solver
-==================================
+# ORD Stormwater-Management-Model Solver
 
 Stormwater Management Model (aka "SWMM") solver only
 
+## Build Status
 
-## Build Status
 [![Build and Test](../../actions/workflows/build-and-test.yml/badge.svg)](../../actions/workflows/build-and-test.yml)
-<<<<<<< HEAD
+
 [![Build Docs](../../actions/workflows/build_docs.yml/badge.svg)](../../actions/workflows/build_docs.yml)
-=======
->>>>>>> fb57bf4e
 
-## Disclaimer 
+## Disclaimer
+
 The United States Environmental Protection Agency (EPA) GitHub project code is provided on an "as is" basis and the user assumes responsibility for its use. EPA has relinquished control of the information and no longer has responsibility to protect the integrity, confidentiality, or availability of the information. Any reference to specific commercial products, processes, or services by service mark, trademark, manufacturer, or otherwise, does not constitute or imply their endorsement, recommendation or favoring by EPA. The EPA seal and logo shall not be used in any manner to imply endorsement of any commercial product or activity by EPA or the United States Government.
 
+## Introduction
 
-## Introduction
 This is the official SWMM source code repository maintained by US EPA Office of Research and Development, Center For Environmental Solutions & Emergency Response, Water Infrastructure Division located in Cincinnati, Ohio.
 
 SWMM is a dynamic hydrology-hydraulic water quality simulation model. It is used for single event or long-term (continuous) simulation of runoff quantity and quality from primarily urban areas. SWMM source code is written in the C Programming Language and released in the Public Domain.
 
+## Find Out More
 
-## Find Out More
 The source code distributed here is identical to the code found at the official [SWMM Website](https://www.epa.gov/water-research/storm-water-management-model-swmm).