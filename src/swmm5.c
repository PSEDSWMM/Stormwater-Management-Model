//-----------------------------------------------------------------------------
//   swmm5.c
//
//   Project:  EPA SWMM5
//   Version:  5.1
//   Date:     03/19/14  (Build 5.1.001)
//             03/19/15  (Build 5.1.008)
//             08/01/16  (Build 5.1.011)
//             03/14/17  (Build 5.1.012)
//   Author:   L. Rossman
//
//   This is the main module of the computational engine for Version 5 of
//   the U.S. Environmental Protection Agency's Storm Water Management Model
//   (SWMM). It contains functions that control the flow of computations.
//
//   Depending on how it is compiled, this engine can be executed either as
//   a command line executable or through a series of calls made to functions
//   in a dynamic link library.
//
//
//   Build 5.1.008:
//   - Support added for the MinGW compiler.
//   - Reporting of project options moved to swmm_start. 
//   - Hot start file now read before routing system opened.
//   - Final routing step adjusted so that total duration not exceeded.
//
//   Build 5.1.011:
//   - Made sure that MS exception handling only used with MS C compiler.
//   - Added name of module handling an exception to error report.
//   - Elapsed simulation time now saved to new global variable ElaspedTime.
//   - Added swmm_getError() function that retrieves error code and message.
//   - Changed WarningCode to Warnings (# warnings issued).
//   - Added swmm_getWarnings() function to retrieve value of Warnings.
//   - Fixed error code returned on swmm_xxx functions.
//
//   Build 5.1.012:
//   - #include <direct.h> only used when compiled for Windows.
//     
//-----------------------------------------------------------------------------
#define _CRT_SECURE_NO_DEPRECATE

//**********************************************************
//  Leave only one of the following 3 lines un-commented,
//  depending on the choice of compilation target
//**********************************************************
//#define CLE     /* Compile as a command line executable */
//#define SOL     /* Compile as a shared object library */
#define DLL     /* Compile as a Windows DLL */

// --- define WINDOWS
#undef WINDOWS
#ifdef _WIN32
  #define WINDOWS
#endif
#ifdef __WIN32__
  #define WINDOWS
#endif

////  ---- following section modified for release 5.1.011.  ////               //(5.1.011)
////
// --- define EXH (MS Windows exception handling)
#undef EXH         // indicates if exception handling included
#ifdef WINDOWS
<<<<<<< HEAD
  #ifdef _MSC_VER
    #define EXH
=======
  #ifndef __MINGW32__ 
      #define EXH
>>>>>>> 1ff5b495
  #endif
#endif


// --- include Windows & exception handling headers
#ifdef WINDOWS
  #include <windows.h>
<<<<<<< HEAD
  #include <direct.h>                                                          //(5.1.012)
=======
  #include <direct.h>
>>>>>>> 1ff5b495
#endif
#ifdef EXH
  #include <excpt.h>
#endif
////

<<<<<<< HEAD
=======
// --- define DLLEXPORT

//#ifndef DLLEXPORT
#ifdef WINDOWS
	#ifdef __MINGW32__
		// Seems to be more wrapper friendly
		#define DLLEXPORT __declspec(dllexport) __cdecl 
	#else
		#define DLLEXPORT __declspec(dllexport) __stdcall
	#endif
#else
	#define DLLEXPORT
#endif
//#endif

>>>>>>> 1ff5b495
#include <stdio.h>
#include <stdlib.h>
#include <string.h>
#include <math.h>
#include <time.h>
#include <float.h>

//-----------------------------------------------------------------------------
//  SWMM's header files
//
//  Note: the directives listed below are also contained in headers.h which
//        is included at the start of most of SWMM's other code modules.
//-----------------------------------------------------------------------------
#include "consts.h"                    // defined constants
#include "macros.h"                    // macros used throughout SWMM
#include "enums.h"                     // enumerated variables
#include "error.h"                     // error message codes
#include "datetime.h"                  // date/time functions
#include "objects.h"                   // definitions of SWMM's data objects
#include "funcs.h"                     // declaration of all global functions
#include "text.h"                      // listing of all text strings 
#define  EXTERN                        // defined as 'extern' in headers.h
#include "globals.h"                   // declaration of all global variables

#include "swmm5.h"                     // declaration of exportable functions
#include "toolkitAPI.h"
                                       //   callable from other programs
#define  MAX_EXCEPTIONS 100            // max. number of exceptions handled

//-----------------------------------------------------------------------------
//  Unit conversion factors
//-----------------------------------------------------------------------------
const double Ucf[10][2] = 
      {//  US      SI
      {43200.0,   1097280.0 },         // RAINFALL (in/hr, mm/hr --> ft/sec)
      {12.0,      304.8     },         // RAINDEPTH (in, mm --> ft)
      {1036800.0, 26334720.0},         // EVAPRATE (in/day, mm/day --> ft/sec)
      {1.0,       0.3048    },         // LENGTH (ft, m --> ft)
      {2.2956e-5, 0.92903e-5},         // LANDAREA (ac, ha --> ft2)
      {1.0,       0.02832   },         // VOLUME (ft3, m3 --> ft3)
      {1.0,       1.608     },         // WINDSPEED (mph, km/hr --> mph)
      {1.0,       1.8       },         // TEMPERATURE (deg F, deg C --> deg F)
      {2.203e-6,  1.0e-6    },         // MASS (lb, kg --> mg)
      {43560.0,   3048.0    }          // GWFLOW (cfs/ac, cms/ha --> ft/sec)
      };
const double Qcf[6] =                  // Flow Conversion Factors:
      { 1.0,     448.831, 0.64632,     // cfs, gpm, mgd --> cfs
        0.02832, 28.317,  2.4466 };    // cms, lps, mld --> cfs

//-----------------------------------------------------------------------------
//  Shared variables
//-----------------------------------------------------------------------------
static int  IsOpenFlag;           // TRUE if a project has been opened
static int  IsStartedFlag;        // TRUE if a simulation has been started
static int  SaveResultsFlag;      // TRUE if output to be saved to binary file
static int  ExceptionCount;       // number of exceptions handled
static int  DoRunoff;             // TRUE if runoff is computed
static int  DoRouting;            // TRUE if flow routing is computed

//-----------------------------------------------------------------------------
//  External functions (prototyped in swmm5.h)
//-----------------------------------------------------------------------------
//  swmm_run
//  swmm_open
//  swmm_start
//  swmm_step
//  swmm_end
//  swmm_report
//  swmm_close
//  swmm_getMassBalErr
//  swmm_getVersion

//-----------------------------------------------------------------------------
//  Local functions
//-----------------------------------------------------------------------------
static void execRouting(void);                                                 //(5.1.011)

// Exception filtering function
#ifdef EXH                                                                     //(5.1.011)
static int  xfilter(int xc, char* module, double elapsedTime, long step);      //(5.1.011)
#endif

//-----------------------------------------------------------------------------
//  Entry point used to compile a stand-alone executable.
//-----------------------------------------------------------------------------
#ifdef CLE 
int  main(int argc, char *argv[])
//
//  Input:   argc = number of command line arguments
//           argv = array of command line arguments
//  Output:  returns error status
//  Purpose: processes command line arguments.
//
//  Command line for stand-alone operation is: swmm5 f1  f2  f3
//  where f1 = name of input file, f2 = name of report file, and
//  f3 = name of binary output file if saved (or blank if not saved).
//
{
    char *inputFile;
    char *reportFile;
    char *binaryFile;
    char blank[] = "";
    time_t start;
    double runTime;

    // --- initialize flags
    IsOpenFlag = FALSE;
    IsStartedFlag = FALSE;
    SaveResultsFlag = TRUE;

    // --- check for proper number of command line arguments
    start = time(0);
    if (argc < 3) writecon(FMT01);
    else
    {
        // --- extract file names from command line arguments
        inputFile = argv[1];
        reportFile = argv[2];
        if (argc > 3) binaryFile = argv[3];
        else          binaryFile = blank;
        writecon(FMT02);

        // --- run SWMM
        swmm_run(inputFile, reportFile, binaryFile);

        // Display closing status on console
        runTime = difftime(time(0), start);
        sprintf(Msg, "\n\n... EPA-SWMM completed in %.2f seconds.", runTime);
        writecon(Msg);
        if      ( ErrorCode   ) writecon(FMT03);
        else if ( Warnings    ) writecon(FMT04);                               //(5.1.011)
        else                    writecon(FMT05);
    }

// --- Use the code below if you need to keep the console window visible
/* 
    writecon("    Press Enter to continue...");
    getchar();
*/

    return 0;
}                                      /* End of main */
#endif

//=============================================================================

int DLLEXPORT  swmm_run(char* f1, char* f2, char* f3)
//
//  Input:   f1 = name of input file
//           f2 = name of report file
//           f3 = name of binary output file
//  Output:  returns error code
//  Purpose: runs a SWMM simulation.
//
{
    long newHour, oldHour = 0;
    long theDay, theHour;
    double elapsedTime = 0.0;                                                  //(5.1.011)

    // --- open the files & read input data
    ErrorCode = 0;
    swmm_open(f1, f2, f3);

    // --- run the simulation if input data OK
    if ( !ErrorCode )
    {
        // --- initialize values
        swmm_start(TRUE);

        // --- execute each time step until elapsed time is re-set to 0
        if ( !ErrorCode )
        {
            writecon("\n o  Simulating day: 0     hour:  0");
            do
            {
                swmm_step(&elapsedTime);
                newHour = (long)(elapsedTime * 24.0);
                if ( newHour > oldHour )
                {
                    theDay = (long)elapsedTime;
                    theHour = (long)((elapsedTime - floor(elapsedTime)) * 24.0);
                    writecon("\b\b\b\b\b\b\b\b\b\b\b\b\b\b");
                    //sprintf(Msg, "%-5d hour: %-2d", theDay, theHour);
					sprintf(Msg, "%-5ld hour: %-2ld", theDay, theHour);
                    writecon(Msg);
                    oldHour = newHour;
                }
            } while ( elapsedTime > 0.0 && !ErrorCode );
            writecon("\b\b\b\b\b\b\b\b\b\b\b\b\b\b"
                     "\b\b\b\b\b\b\b\b\b\b\b\b\b\b\b\b");
            writecon("Simulation complete           ");
        }

        // --- clean up
        swmm_end();
    }

    // --- report results
    if ( Fout.mode == SCRATCH_FILE ) swmm_report();

    // --- close the system
    swmm_close();
    return error_getCode(ErrorCode);                                           //(5.1.011)
}

//=============================================================================

int DLLEXPORT swmm_open(char* f1, char* f2, char* f3)
//
//  Input:   f1 = name of input file
//           f2 = name of report file
//           f3 = name of binary output file
//  Output:  returns error code
//  Purpose: opens a SWMM project.
//
{
#ifndef __APPLE__
#ifdef DLL
   _fpreset();              
#endif
<<<<<<< HEAD

#ifdef EXH                                                                     //(5.1.011)
=======
#endif
  
#ifdef EXH
>>>>>>> 1ff5b495
    // --- begin exception handling here
    __try
#endif
    {
        // --- initialize error & warning codes
        datetime_setDateFormat(M_D_Y);
        ErrorCode = 0;
        strcpy(ErrorMsg, "");
        Warnings = 0;
        IsOpenFlag = FALSE;
        IsStartedFlag = FALSE;
        ExceptionCount = 0;

        // --- open a SWMM project
        project_open(f1, f2, f3);
        if ( ErrorCode ) return error_getCode(ErrorCode);                      //(5.1.011)
        IsOpenFlag = TRUE;
        report_writeLogo();
        writecon(FMT06);

        // --- retrieve project data from input file
        project_readInput();
        if ( ErrorCode ) return error_getCode(ErrorCode);                      //(5.1.011)

        // --- write project title to report file & validate data
        report_writeTitle();
        project_validate();

        // --- write input summary to report file if requested
        if ( RptFlags.input ) inputrpt_writeInput();
    }

<<<<<<< HEAD
#ifdef EXH                                                                     //(5.1.011)
=======
#ifdef EXH
>>>>>>> 1ff5b495
    // --- end of try loop; handle exception here
    __except(xfilter(GetExceptionCode(), "swmm_open", 0.0, 0))                 //(5.1.011)
    {
        ErrorCode = ERR_SYSTEM;
    }
#endif
    return error_getCode(ErrorCode);                                           //(5.1.011)
}

//=============================================================================

int DLLEXPORT swmm_start(int saveResults)
//
//  Input:   saveResults = TRUE if simulation results saved to binary file 
//  Output:  returns an error code
//  Purpose: starts a SWMM simulation.
//
{
    // --- check that a project is open & no run started
    if ( ErrorCode ) return error_getCode(ErrorCode);                          //(5.1.011)
    if ( !IsOpenFlag || IsStartedFlag )
    {
        report_writeErrorMsg(ERR_NOT_OPEN, "");
        return error_getCode(ErrorCode);                                       //(5.1.011)
    }

    // --- save saveResults flag to global variable                            //(5.1.011)
    SaveResultsFlag = saveResults;                                             //(5.1.011)
    ExceptionCount = 0;

<<<<<<< HEAD
#ifdef EXH                                                                     //(5.1.011)
=======
#ifdef EXH
>>>>>>> 1ff5b495
    // --- begin exception handling loop here
    __try
#endif
    {
        // --- initialize elapsed time in decimal days                         //(5.1.011)
        ElapsedTime = 0.0;                                                     //(5.1.011)

        // --- initialize runoff, routing & reporting time (in milliseconds)
        NewRunoffTime = 0.0;
        NewRoutingTime = 0.0;
        ReportTime =   (double)(1000 * ReportStep);
        StepCount = 0;
        NonConvergeCount = 0;
        IsStartedFlag = TRUE;

        // --- initialize global continuity errors
        RunoffError = 0.0;
        GwaterError = 0.0;
        FlowError = 0.0;
        QualError = 0.0;

        // --- open rainfall processor (creates/opens a rainfall
        //     interface file and generates any RDII flows)
        if ( !IgnoreRainfall ) rain_open();
        if ( ErrorCode ) return error_getCode(ErrorCode);                      //(5.1.011)

        // --- initialize state of each major system component
        project_init();

        // --- see if runoff & routing needs to be computed
        if ( Nobjects[SUBCATCH] > 0 ) DoRunoff = TRUE;
        else DoRunoff = FALSE;
        if ( Nobjects[NODE] > 0 && !IgnoreRouting ) DoRouting = TRUE;
        else DoRouting = FALSE;

////  Following section modified for release 5.1.008.  ////                    //(5.1.008)
////
        // --- open binary output file
        output_open();

        // --- open runoff processor
        if ( DoRunoff ) runoff_open();

        // --- open & read hot start file if present
        if ( !hotstart_open() ) return ErrorCode;

        // --- open routing processor
        if ( DoRouting ) routing_open();

        // --- open mass balance and statistics processors
        massbal_open();
        stats_open();

        // --- write project options to report file 
	    report_writeOptions();
        if ( RptFlags.controls ) report_writeControlActionsHeading();
////
    }

<<<<<<< HEAD
#ifdef EXH                                                                     //(5.1.011)
=======
#ifdef EXH
>>>>>>> 1ff5b495
    // --- end of try loop; handle exception here
    __except(xfilter(GetExceptionCode(), "swmm_start", 0.0, 0))                //(5.1.011)
    {
        ErrorCode = ERR_SYSTEM;
    }
#endif
    return error_getCode(ErrorCode);                                           //(5.1.011)
}
//=============================================================================

int DLLEXPORT swmm_step(double* elapsedTime)                                   //(5.1.011)
//
//  Input:   elapsedTime = current elapsed time in decimal days
//  Output:  updated value of elapsedTime,
//           returns error code
//  Purpose: advances the simulation by one routing time step.
//
{
    // --- check that simulation can proceed
    if ( ErrorCode ) return error_getCode(ErrorCode);                          //(5.1.011)
    if ( !IsOpenFlag || !IsStartedFlag  )
    {
        report_writeErrorMsg(ERR_NOT_OPEN, "");
        return error_getCode(ErrorCode);                                       //(5.1.011)
    }

<<<<<<< HEAD
#ifdef EXH                                                                     //(5.1.011)
=======
#ifdef EXH
>>>>>>> 1ff5b495
    // --- begin exception handling loop here
    __try
#endif
    {
        // --- if routing time has not exceeded total duration
        if ( NewRoutingTime < TotalDuration )
        {
            // --- route flow & WQ through drainage system
            //     (runoff will be calculated as needed)
            //     (NewRoutingTime is updated)
            execRouting();                                                     //(5.1.011)
        }

        // --- save results at next reporting time
        if ( NewRoutingTime >= ReportTime )
        {
            if ( SaveResultsFlag ) output_saveResults(ReportTime);
            ReportTime = ReportTime + (double)(1000 * ReportStep);
        }

        // --- update elapsed time (days)
        if ( NewRoutingTime < TotalDuration )
        {
            ElapsedTime = NewRoutingTime / MSECperDAY;                         //(5.1.011)
        }

        // --- otherwise end the simulation
        else ElapsedTime = 0.0;                                                //(5.1.011)
        *elapsedTime = ElapsedTime;                                            //(5.1.011)
    }

<<<<<<< HEAD
#ifdef EXH                                                                     //(5.1.011)
=======
#ifdef EXH
>>>>>>> 1ff5b495
    // --- end of try loop; handle exception here
    __except(xfilter(GetExceptionCode(), "swmm_step", ElapsedTime, StepCount)) //(5.1.011)
    {
        ErrorCode = ERR_SYSTEM;
    }
#endif
    return error_getCode(ErrorCode);                                           //(5.1.011)
}

//=============================================================================

void execRouting()                                                             //(5.1.011)
//
//  Input:   none                                                              //(5.1.011)
//  Output:  none
//  Purpose: routes flow & WQ through drainage system over a single time step.
//
{
    double   nextRoutingTime;          // updated elapsed routing time (msec)
    double   routingStep;              // routing time step (sec)

<<<<<<< HEAD
#ifdef EXH                                                                     //(5.1.011)
=======
#ifdef EXH
>>>>>>> 1ff5b495
    // --- begin exception handling loop here
    __try
#endif
    {
        // --- determine when next routing time occurs
        StepCount++;
        if ( !DoRouting ) routingStep = MIN(WetStep, ReportStep);
        else routingStep = routing_getRoutingStep(RouteModel, RouteStep);
        if ( routingStep <= 0.0 )
        {
            ErrorCode = ERR_TIMESTEP;
            return;
        }
        nextRoutingTime = NewRoutingTime + 1000.0 * routingStep;

////  Following section added to release 5.1.008.  ////                        //(5.1.008)
////
        // --- adjust routing step so that total duration not exceeded
        if ( nextRoutingTime > TotalDuration )
        {
            routingStep = (TotalDuration - NewRoutingTime) / 1000.0;
            routingStep = MAX(routingStep, 1./1000.0);
            nextRoutingTime = TotalDuration;
        }
////

        // --- compute runoff until next routing time reached or exceeded
        if ( DoRunoff ) while ( NewRunoffTime < nextRoutingTime )
        {
            runoff_execute();
            if ( ErrorCode ) return;
        }

        // --- if no runoff analysis, update climate state (for evaporation)
        else climate_setState(getDateTime(NewRoutingTime));
  
        // --- route flows & pollutants through drainage system                //(5.1.008)
        //     (while updating NewRoutingTime)                                 //(5.1.008)
        if ( DoRouting ) routing_execute(RouteModel, routingStep);
        else NewRoutingTime = nextRoutingTime;
    }

<<<<<<< HEAD
#ifdef EXH                                                                     //(5.1.011)
=======
#ifdef EXH
>>>>>>> 1ff5b495
    // --- end of try loop; handle exception here
    __except(xfilter(GetExceptionCode(), "execRouting",                        //(5.1.011)
                     ElapsedTime, StepCount))                                  //(5.1.011)
    {
        ErrorCode = ERR_SYSTEM;
        return;
    }
#endif
}

//=============================================================================

int DLLEXPORT swmm_end(void)
//
//  Input:   none
//  Output:  none
//  Purpose: ends a SWMM simulation.
//
{
    // --- check that project opened and run started
    if ( !IsOpenFlag )
    {
        report_writeErrorMsg(ERR_NOT_OPEN, "");
        return error_getCode(ErrorCode);                                       //(5.1.011)
    }

    if ( IsStartedFlag )
    {
        // --- write ending records to binary output file
        if ( Fout.file ) output_end();

        // --- report mass balance results and system statistics
        if ( !ErrorCode )
        {
            massbal_report();
            stats_report();
        }

        // --- close all computing systems
        stats_close();
        massbal_close();
        if ( !IgnoreRainfall ) rain_close();
        if ( DoRunoff ) runoff_close();
        if ( DoRouting ) routing_close(RouteModel);
        hotstart_close();
        IsStartedFlag = FALSE;
    }
    return error_getCode(ErrorCode);                                           //(5.1.011)
}

//=============================================================================

int DLLEXPORT swmm_report()
//
//  Input:   none
//  Output:  returns an error code
//  Purpose: writes simulation results to report file.
//
{
    if ( Fout.mode == SCRATCH_FILE ) output_checkFileSize();
    if ( ErrorCode ) report_writeErrorCode();
    else
    {
        writecon(FMT07);
        report_writeReport();
    }
    return error_getCode(ErrorCode);                                           //(5.1.011)
}

//=============================================================================

int DLLEXPORT swmm_close()
//
//  Input:   none
//  Output:  returns an error code
//  Purpose: closes a SWMM project.
//
{
    if ( Fout.file ) output_close();
    if ( IsOpenFlag ) project_close();
    report_writeSysTime();
    if ( Finp.file != NULL ) fclose(Finp.file);
    if ( Frpt.file != NULL ) fclose(Frpt.file);
    if ( Fout.file != NULL )
    {
        fclose(Fout.file);
        if ( Fout.mode == SCRATCH_FILE ) remove(Fout.name);
    }
    IsOpenFlag = FALSE;
    IsStartedFlag = FALSE;
    return 0;
}

//=============================================================================

int  DLLEXPORT swmm_getMassBalErr(float* runoffErr, float* flowErr,
                                  float* qualErr)
//
//  Input:   none
//  Output:  runoffErr = runoff mass balance error (percent)
//           flowErr   = flow routing mass balance error (percent)
//           qualErr   = quality routing mass balance error (percent)
//           returns an error code
//  Purpose: reports a simulation's mass balance errors.
//
{
    *runoffErr = 0.0;
    *flowErr   = 0.0;
    *qualErr   = 0.0;

    if ( IsOpenFlag && !IsStartedFlag)
    {
        *runoffErr = (float)RunoffError;
        *flowErr   = (float)FlowError;
        *qualErr   = (float)QualError;
    }
    return 0;
}

//=============================================================================

int  DLLEXPORT swmm_getVersion(void)
//
//  Input:   none
//  Output:  returns SWMM engine version number
//  Purpose: retrieves version number of current SWMM engine which
//           uses a format of xyzzz where x = major version number,
//           y = minor version number, and zzz = build number.
//
{
    return VERSION;
}

//=============================================================================

////  New function added to release 5.1.011.  ////                             //(5.1.011)

int DLLEXPORT swmm_getWarnings(void)
//
//  Input:  none
//  Output: returns number of warning messages issued.
//  Purpose: retireves number of warning messages issued during an analysis.
{
    return Warnings;
}

//=============================================================================

////  New function added to release 5.1.011.  ////                             //(5.1.011)

int  DLLEXPORT swmm_getError(char* errMsg, int msgLen)
//
//  Input:   errMsg = character array to hold error message text
//           msgLen = maximum size of errMsg
//  Output:  returns error message code number and text of error message.
//  Purpose: retrieves the code number and text of the error condition that
//           caused SWMM to abort its analysis.
{
    size_t errMsgLen = msgLen;

    // --- copy text of last error message into errMsg
    if ( ErrorCode > 0 && strlen(ErrorMsg) == 0 ) sstrncpy(errMsg, "", 1);
    else
    {
	    errMsgLen = MIN(errMsgLen, strlen(ErrorMsg));
	    errMsg = sstrncpy(errMsg, ErrorMsg, errMsgLen);
    }

    // --- remove leading line feed from errMsg
    if ( errMsgLen > 0 && errMsg[0] == '\n' ) errMsg[0] = ' ';
    return error_getCode(ErrorCode);                                           //(5.1.011)
}

//=============================================================================
//   General purpose functions
//=============================================================================

double UCF(int u)
//
//  Input:   u = integer code of quantity being converted
//  Output:  returns a units conversion factor
//  Purpose: computes a conversion factor from SWMM's internal
//           units to user's units
//
{
    if ( u < FLOW ) return Ucf[u][UnitSystem];
    else            return Qcf[FlowUnits];
}

//=============================================================================

char* sstrncpy(char *dest, const char *src, size_t maxlen)
//
//  Input:   dest = string to be copied to
//           src = string to be copied from
//           maxlen = number of characters to copy
//  Output:  returns a pointer to dest
//  Purpose: safe version of standard strncpy function
//
{
     strncpy(dest, src, maxlen);
     dest[maxlen] = '\0';
     return dest;
}

//=============================================================================

int  strcomp(char *s1, char *s2)
//
//  Input:   s1 = a character string
//           s2 = a character string
//  Output:  returns 1 if s1 is same as s2, 0 otherwise
//  Purpose: does a case insensitive comparison of two strings.
//
{
    int i;
    for (i = 0; UCHAR(s1[i]) == UCHAR(s2[i]); i++)
    {
        if (!s1[i+1] && !s2[i+1]) return(1);
    }
    return(0);
}

//=============================================================================

char* getTempFileName(char* fname)
//
//  Input:   fname = file name string (with max size of MAXFNAME)
//  Output:  returns pointer to file name
//  Purpose: creates a temporary file name with path prepended to it.
//
{
// For Windows systems:
#ifdef WINDOWS

    char* name = NULL;
    char* dir = NULL;

    // --- set dir to user's choice of a temporary directory
    if (strlen(TempDir) > 0)
    {
        _mkdir(TempDir);
        dir = TempDir;
    }

    // --- use _tempnam to get a pointer to an unused file name
    name = _tempnam(dir, "swmm");
    if (name == NULL) return NULL;

    // --- copy the file name to fname
    if (strlen(name) < MAXFNAME) strncpy(fname, name, MAXFNAME);
    else fname = NULL;

    // --- free the pointer returned by _tempnam
    free(name);

    // --- return the new contents of fname
    return fname;

// For non-Windows systems:
#else

    // --- use system function mkstemp() to create a temporary file name
    strcpy(fname, "swmmXXXXXX");
    mkstemp(fname);
    return fname;

#endif
}

//=============================================================================

void getElapsedTime(DateTime aDate, int* days, int* hrs, int* mins)
//
//  Input:   aDate = simulation calendar date + time
//  Output:  days, hrs, mins = elapsed days, hours & minutes for aDate
//  Purpose: finds elapsed simulation time for a given calendar date
//
{
    DateTime x;
    int secs;
    x = aDate - StartDateTime;
    if ( x <= 0.0 )
    {
        *days = 0;
        *hrs  = 0;
        *mins = 0;
    }
    else
    {
        *days = (int)x;
        datetime_decodeTime(x, hrs, mins, &secs);
    }
}

//=============================================================================

DateTime getDateTime(double elapsedMsec)
//
//  Input:   elapsedMsec = elapsed milliseconds
//  Output:  returns date/time value
//  Purpose: finds calendar date/time value for elapsed milliseconds of
//           simulation time.
//
{
    return datetime_addSeconds(StartDateTime, (elapsedMsec+1)/1000.0);
}

//=============================================================================

void  writecon(char *s)
//
//  Input:   s = a character string
//  Output:  none
//  Purpose: writes string of characters to the console.
//
{
#ifdef CLE 
   //fprintf(stdout,s);
   fprintf(stdout,"%c", *s);
   fflush(stdout);
#endif
}

//=============================================================================

#ifdef EXH                                                                     //(5.1.011)
int xfilter(int xc, char* module, double elapsedTime, long step)               //(5.1.011)
//
//  Input:   xc          = exception code
//           module      = name of code module where exception was handled     //(5.1.011)
//           elapsedTime = simulation time when exception occurred (days)
//           step        = step count at time when exception occurred
//  Output:  returns an exception handling code
//  Purpose: exception filtering routine for operating system exceptions
//           under Windows and the Microsoft C compiler.
//
{
    int  rc;                           // result code
    long hour;                         // current hour of simulation
    char msg[40];                      // exception type text
    char xmsg[120];                    // error message text
    switch (xc)
    {
    case EXCEPTION_ACCESS_VIOLATION:
        sprintf(msg, "\n  Access violation ");
        rc = EXCEPTION_EXECUTE_HANDLER;
        break;
    case EXCEPTION_FLT_DENORMAL_OPERAND:
        sprintf(msg, "\n  Illegal floating point operand ");
        rc = EXCEPTION_CONTINUE_EXECUTION;
        break;
    case EXCEPTION_FLT_DIVIDE_BY_ZERO:
        sprintf(msg, "\n  Floating point divide by zero ");
        rc = EXCEPTION_CONTINUE_EXECUTION;
        break;
    case EXCEPTION_FLT_INVALID_OPERATION:
        sprintf(msg, "\n  Illegal floating point operation ");
        rc = EXCEPTION_CONTINUE_EXECUTION;
        break;
    case EXCEPTION_FLT_OVERFLOW:
        sprintf(msg, "\n  Floating point overflow ");
        rc = EXCEPTION_CONTINUE_EXECUTION;
        break;
    case EXCEPTION_FLT_STACK_CHECK:
        sprintf(msg, "\n  Floating point stack violation ");
        rc = EXCEPTION_EXECUTE_HANDLER;
        break;
    case EXCEPTION_FLT_UNDERFLOW:
        sprintf(msg, "\n  Floating point underflow ");
        rc = EXCEPTION_CONTINUE_EXECUTION;
        break;
    case EXCEPTION_INT_DIVIDE_BY_ZERO:
        sprintf(msg, "\n  Integer divide by zero ");
        rc = EXCEPTION_CONTINUE_EXECUTION;
        break;
    case EXCEPTION_INT_OVERFLOW:
        sprintf(msg, "\n  Integer overflow ");
        rc = EXCEPTION_CONTINUE_EXECUTION;
        break;
    default:
        sprintf(msg, "\n  Exception %d", xc);
        rc = EXCEPTION_EXECUTE_HANDLER;
    }
    hour = (long)(elapsedTime / 1000.0 / 3600.0);
    sprintf(xmsg, "%sin module %s at step %d, hour %d",                        //(5.1.011)
            msg, module, step, hour);                                          //(5.1.011)
    if ( rc == EXCEPTION_EXECUTE_HANDLER ||
         ++ExceptionCount >= MAX_EXCEPTIONS )
    {
        strcat(xmsg, " --- execution halted.");
        rc = EXCEPTION_EXECUTE_HANDLER;
    }
    report_writeLine(xmsg);
    return rc;
}
#endif


int swmm_IsOpenFlag()
//
// Check if Project is Open
{
	// TRUE if a project has been opened
	return IsOpenFlag;
}

int swmm_IsStartedFlag()
//
// Check if Simulation has started
{
	// TRUE if a simulation has been started
	return IsStartedFlag;
}<|MERGE_RESOLUTION|>--- conflicted
+++ resolved
@@ -61,13 +61,8 @@
 // --- define EXH (MS Windows exception handling)
 #undef EXH         // indicates if exception handling included
 #ifdef WINDOWS
-<<<<<<< HEAD
   #ifdef _MSC_VER
     #define EXH
-=======
-  #ifndef __MINGW32__ 
-      #define EXH
->>>>>>> 1ff5b495
   #endif
 #endif
 
@@ -75,19 +70,14 @@
 // --- include Windows & exception handling headers
 #ifdef WINDOWS
   #include <windows.h>
-<<<<<<< HEAD
   #include <direct.h>                                                          //(5.1.012)
-=======
-  #include <direct.h>
->>>>>>> 1ff5b495
 #endif
 #ifdef EXH
   #include <excpt.h>
 #endif
 ////
 
-<<<<<<< HEAD
-=======
+
 // --- define DLLEXPORT
 
 //#ifndef DLLEXPORT
@@ -103,7 +93,6 @@
 #endif
 //#endif
 
->>>>>>> 1ff5b495
 #include <stdio.h>
 #include <stdlib.h>
 #include <string.h>
@@ -320,18 +309,11 @@
 //  Purpose: opens a SWMM project.
 //
 {
-#ifndef __APPLE__
 #ifdef DLL
    _fpreset();              
 #endif
-<<<<<<< HEAD
 
 #ifdef EXH                                                                     //(5.1.011)
-=======
-#endif
-  
-#ifdef EXH
->>>>>>> 1ff5b495
     // --- begin exception handling here
     __try
 #endif
@@ -364,11 +346,7 @@
         if ( RptFlags.input ) inputrpt_writeInput();
     }
 
-<<<<<<< HEAD
 #ifdef EXH                                                                     //(5.1.011)
-=======
-#ifdef EXH
->>>>>>> 1ff5b495
     // --- end of try loop; handle exception here
     __except(xfilter(GetExceptionCode(), "swmm_open", 0.0, 0))                 //(5.1.011)
     {
@@ -399,11 +377,7 @@
     SaveResultsFlag = saveResults;                                             //(5.1.011)
     ExceptionCount = 0;
 
-<<<<<<< HEAD
 #ifdef EXH                                                                     //(5.1.011)
-=======
-#ifdef EXH
->>>>>>> 1ff5b495
     // --- begin exception handling loop here
     __try
 #endif
@@ -463,11 +437,7 @@
 ////
     }
 
-<<<<<<< HEAD
 #ifdef EXH                                                                     //(5.1.011)
-=======
-#ifdef EXH
->>>>>>> 1ff5b495
     // --- end of try loop; handle exception here
     __except(xfilter(GetExceptionCode(), "swmm_start", 0.0, 0))                //(5.1.011)
     {
@@ -494,11 +464,7 @@
         return error_getCode(ErrorCode);                                       //(5.1.011)
     }
 
-<<<<<<< HEAD
 #ifdef EXH                                                                     //(5.1.011)
-=======
-#ifdef EXH
->>>>>>> 1ff5b495
     // --- begin exception handling loop here
     __try
 #endif
@@ -530,11 +496,7 @@
         *elapsedTime = ElapsedTime;                                            //(5.1.011)
     }
 
-<<<<<<< HEAD
 #ifdef EXH                                                                     //(5.1.011)
-=======
-#ifdef EXH
->>>>>>> 1ff5b495
     // --- end of try loop; handle exception here
     __except(xfilter(GetExceptionCode(), "swmm_step", ElapsedTime, StepCount)) //(5.1.011)
     {
@@ -556,11 +518,7 @@
     double   nextRoutingTime;          // updated elapsed routing time (msec)
     double   routingStep;              // routing time step (sec)
 
-<<<<<<< HEAD
 #ifdef EXH                                                                     //(5.1.011)
-=======
-#ifdef EXH
->>>>>>> 1ff5b495
     // --- begin exception handling loop here
     __try
 #endif
@@ -603,11 +561,7 @@
         else NewRoutingTime = nextRoutingTime;
     }
 
-<<<<<<< HEAD
 #ifdef EXH                                                                     //(5.1.011)
-=======
-#ifdef EXH
->>>>>>> 1ff5b495
     // --- end of try loop; handle exception here
     __except(xfilter(GetExceptionCode(), "execRouting",                        //(5.1.011)
                      ElapsedTime, StepCount))                                  //(5.1.011)
